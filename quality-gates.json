--- conflicted
+++ resolved
@@ -23,11 +23,7 @@
         "warnings": 28
       },
       "deadcode": {
-<<<<<<< HEAD
         "count": 229
-=======
-        "count": 168
->>>>>>> e7201903
       },
       "typescript": {
         "errors": 0
